# Copyright 2018-2021 the Deno authors. All rights reserved. MIT license.
[package]
name = "deno_bench_util"
version = "0.1.0"
authors = ["the Deno authors"]
edition = "2018"
description = "Bench and profiling utilities for deno crates"
license = "MIT"
readme = "README.md"
repository = "https://github.com/denoland/deno"
publish = true

# See more keys and their definitions at https://doc.rust-lang.org/cargo/reference/manifest.html

[dependencies]
bencher = "0.1"
<<<<<<< HEAD
deno_core = { version = "0.88.0", path = "../core" }
tokio = { version = "1.6.1", features = ["full"] }

[[bench]]
name = "op_baseline"
harness = false
=======
deno_core = { version = "0.88.1", path = "../core" }
tokio = { version = "1.6.1", features = ["full"] }
>>>>>>> 1567c101
<|MERGE_RESOLUTION|>--- conflicted
+++ resolved
@@ -14,14 +14,9 @@
 
 [dependencies]
 bencher = "0.1"
-<<<<<<< HEAD
-deno_core = { version = "0.88.0", path = "../core" }
+deno_core = { version = "0.88.1", path = "../core" }
 tokio = { version = "1.6.1", features = ["full"] }
 
 [[bench]]
 name = "op_baseline"
-harness = false
-=======
-deno_core = { version = "0.88.1", path = "../core" }
-tokio = { version = "1.6.1", features = ["full"] }
->>>>>>> 1567c101
+harness = false